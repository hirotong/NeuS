# mask_weight = 0.01
general {
<<<<<<< HEAD
    base_exp_dir = ./exp/CASE_NAME/use_white_bkgd_wmask_weight_0.01/
=======
    base_exp_dir = ./exp/CASE_NAME/wmask_weight_0.01/
>>>>>>> 99e53ced
    recording = [
        ./,
        ./models
    ]
}

dataset {
    data_dir = ~/dataset/NeRF/data/nerf_synthetic/CASE_NAME/
    camera_model = False
    half_res = False
    mode = train
    device = cuda
}

train {
    learning_rate = 5e-4
    learning_rate_alpha = 0.05
    end_iter = 400000

    batch_size = 512
    validate_resolution_level = 4
    warm_up_end = 5000
    anneal_end = 50000
    use_white_bkgd = True

    save_freq = 10000
    val_freq = 2500
    val_mesh_freq = 5000
    report_freq = 100

    igr_weight = 0.1
    mask_weight = 0.01
}

model {
    nerf {
        D = 8,
        d_in = 4,
        d_in_view = 3,
        W = 256,
        multires = 10,
        multires_view = 4,
        output_ch = 4,
        skips=[4],
        use_viewdirs=True
    }

    sdf_network {
        d_out = 257
        d_in = 3
        d_hidden = 256
        n_layers = 8
        skip_in = [4]
        multires = 6
        bias = 0.5
        scale = 1.0
        geometric_init = True
        weight_norm = True
    }

    variance_network {
        init_val = 0.3
    }

    rendering_network {
        d_feature = 256
        mode = idr
        d_in = 9
        d_out = 3
        d_hidden = 256
        n_layers = 4
        weight_norm = True
        multires_view = 4
        squeeze_out = True
    }

    neus_renderer {
        n_samples = 64
        n_importance = 64
        n_outside = 0
        up_sample_steps = 4     # 1 for simple coarse-to-fine sampling
        perturb = 1.0
    }
}<|MERGE_RESOLUTION|>--- conflicted
+++ resolved
@@ -1,10 +1,6 @@
 # mask_weight = 0.01
 general {
-<<<<<<< HEAD
-    base_exp_dir = ./exp/CASE_NAME/use_white_bkgd_wmask_weight_0.01/
-=======
     base_exp_dir = ./exp/CASE_NAME/wmask_weight_0.01/
->>>>>>> 99e53ced
     recording = [
         ./,
         ./models
